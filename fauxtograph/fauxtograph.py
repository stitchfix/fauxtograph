--- conflicted
+++ resolved
@@ -631,7 +631,12 @@
 
         out.to_cpu()
 
-        return out.data.transpose(0, 2, 3, 1)
+        if self.mode == 'linear':
+            final = out.data
+        else:
+            final = out.data.transpose(0, 2, 3, 1)
+
+        return final
 
     def load_images(self, filepaths):
         '''Load in image files from list of paths.
@@ -648,11 +653,6 @@
             Images normalized to have pixel data range [0,1].
 
         '''
-<<<<<<< HEAD
-        encoded = chainer.Variable(encoded)
-        output = self._decode(encoded)
-        return output.data.reshape((-1, self.img_height, self.img_width, self.color_channels))
-=======
         def read(fname):
             im = Image.open(fname)
             im = np.float32(im)
@@ -663,7 +663,6 @@
             x_all = x_all.transpose(0, 3, 1, 2)
         print("Image Files Loaded!")
         return x_all
->>>>>>> 6a30cda6
 
     def fit(
         self,
@@ -1207,7 +1206,12 @@
 
         out.to_cpu()
 
-        return out.data.transpose(0, 2, 3, 1)
+        if self.mode == 'linear':
+            final = out.data
+        else:
+            final = out.data.transpose(0, 2, 3, 1)
+
+        return final
 
     def load_images(self, filepaths):
         '''Load in image files from list of paths.
